import logging

import numpy as np
from imaspy.ids_data_type import IDSDataType
from imaspy.ids_toplevel import IDSToplevel
from vtkmodules.numpy_interface import dataset_adapter as dsa
from vtkmodules.vtkCommonCore import vtkDoubleArray
from vtkmodules.vtkCommonDataModel import vtkCellData, vtkPointData, vtkUnstructuredGrid

from vtkggdtools.ids_util import get_arrays_from_ids

# We'll need these below when we create some units manually:
from vtkggdtools.util import format_units

logger = logging.getLogger(__name__)
u_pre = "["
u_post = "]"


<<<<<<< HEAD
class PlasmaStateReader:
    def __init__(self, ids):
        """Initializes plasma state reader and retrieves all filled GGD scalar and
        vector arrays from the IDS.

        Args:
            ids: The IDS to load GGD arrays from
        """
        # _cache stores names for each node to avoid recomputing them. It checks if
        # a node's name is already cached before generating it, speeding up the process
        # and ensuring names are computed only once.
        self._cache = {}
        # Retrieve all GGD scalar and vector arrays from IDS
        logger.debug("Retrieving GGD arrays from IDS")
        self.scalar_array_list, self.vector_array_list = get_arrays_from_ids(ids)

    def read_plasma_state(self, subset_idx: int, ugrid: vtkUnstructuredGrid) -> None:
        """Reads plasma state data arrays from the ggd node in the IDS. These arrays are
        added as point data or cell data to the unstructured grid.

        Args:
            subset_idx: an index into grid_ggd/grid_subset AoS
            ugrid: the unstructured grid instance
        """
        # TODO: properly handle time indexing
        # TODO: GGD-fast

        # Read scalar arrays
        logger.debug("Converting scalar GGD arrays to VTK field data")
        for scalar_array in self.scalar_array_list:
            name = self._create_name_with_units(scalar_array)
            self._add_aos_scalar_array_to_vtk_field_data(
                scalar_array, subset_idx, name, ugrid
=======
SUPPORTED_IDS_NAMES = [
    "distribution_sources",
    "distributions",
    "edge_profiles",
    "edge_sources",
    "edge_transport",
    "equilibrium",
    "mhd",
    "radiation",
    # TODO: this IDS contains a GGD, but reading is not supported yet
    # "runaway_electrons",
    "tf",
    "transport_solver_numerics",
    "wall",
    "waves",
]


def read_plasma_state(
    ids_name: str,
    ids_obj,
    aos_index_values: dict,
    subset_idx: int,
    ugrid: vtkUnstructuredGrid,
) -> None:
    """
    Reads plasma state data arrays from the ggd node. These arrays are added as point
    data or cell data to the unstructured grid.
    This is just a dispatching routine, the real work is done in the called
    funtions read_<IDS_name>(ids_obj, aos_index_values, subset_idx, ugrid)
    :param ids_name: name of the top level IDS.
    :param ids_obj: an ids_obj of type ids_name
    :param aos_index_values: the values that shall be used to navigate the AoS and reach
        the scalar arrays.
    :param subset_idx: an index into grid_ggd/grid_subset AoS
    :param ugrid: the unstructured grid instance.
    :return: None
    """
    if ids_name == "distribution_sources":
        read_distribution_sources(ids_obj, aos_index_values, subset_idx, ugrid)

    elif ids_name == "distributions":
        read_distributions(ids_obj, aos_index_values, subset_idx, ugrid)

    elif ids_name == "edge_profiles":
        read_edge_profiles(ids_obj, aos_index_values, subset_idx, ugrid)

    elif ids_name == "edge_sources":
        read_edge_sources(ids_obj, aos_index_values, subset_idx, ugrid)

    elif ids_name == "edge_transport":
        read_edge_transport(ids_obj, aos_index_values, subset_idx, ugrid)

    elif ids_name == "equilibrium":
        read_equilibrium(ids_obj, aos_index_values, subset_idx, ugrid)

    elif ids_name == "mhd":
        read_mhd(ids_obj, aos_index_values, subset_idx, ugrid)

    elif ids_name == "radiation":
        read_radiation(ids_obj, aos_index_values, subset_idx, ugrid)

    elif ids_name == "tf":
        read_tf(ids_obj, aos_index_values, subset_idx, ugrid)

    elif ids_name == "transport_solver_numerics":
        read_transport_solver_numerics(ids_obj, aos_index_values, subset_idx, ugrid)

    elif ids_name == "wall":
        read_wall(ids_obj, aos_index_values, subset_idx, ugrid)

    elif ids_name == "waves":
        read_waves(ids_obj, aos_index_values, subset_idx, ugrid)

    else:
        logger.warn(f"Reading plasma state from IDS {ids_name} not implemented.")


def read_distribution_sources(
    ids_obj, aos_index_values: dict, subset_idx: int, ugrid: vtkUnstructuredGrid
) -> None:

    # ggd is at /distribution_sources/source(i1)/ggd(itime)
    source_idx = aos_index_values.get("SourceIdx")
    time_idx = aos_index_values.get("TimeIdx")
    try:
        ggd = ids_obj.source[source_idx].ggd[time_idx]
    except IndexError:
        return

    name = "Particle Density"
    _add_aos_scalar_array_to_vtk_field_data(ggd.particles, subset_idx, name, ugrid)


def read_distributions(
    ids_obj, aos_index_values: dict, subset_idx: int, ugrid: vtkUnstructuredGrid
) -> None:

    # ggd is at /distributions/distribution(i1)/ggd(itime)
    distribution_idx = aos_index_values.get("DistributionIdx")
    time_idx = aos_index_values.get("TimeIdx")
    try:
        ggd = ids_obj.distribution[distribution_idx].ggd[time_idx]
    except IndexError:
        return

    # - expansion(i2)
    num_expansions = len(ggd.expansion)
    expansion_components = []

    for i in range(num_expansions):
        expansion = ggd.expansion[i].grid_subset
        if subset_idx >= len(expansion):
            continue
        expansion_components.append(expansion[subset_idx].values)
        name = f"Distribution Function Order: {i}"
        _add_aos_scalar_array_to_vtk_field_data(expansion, subset_idx, name, ugrid)

    if len(expansion_components):
        total_df = np.sum(expansion_components, axis=0)
        name = "Distribution Function"
        _add_scalar_array_to_vtk_field_data(total_df, name, ugrid)


def read_edge_profiles(
    ids_obj, aos_index_values: dict, subset_idx: int, ugrid: vtkUnstructuredGrid
) -> None:

    # ggd is at /edge_profiles/ggd(itime)
    time_idx = aos_index_values.get("TimeIdx")
    try:
        ggd = ids_obj.ggd[time_idx]
    except IndexError:
        return

    # electrons
    # scalar quantities, each value is a tuple with ('description', units?):
    quantities = {
        # scalars
        "temperature": ("Electron Temperature", True),
        "density": ("Electron Density", True),
        "density_fast": ("Electron Density (fast)", True),
        "pressure": ("Electron Pressure", True),
        "pressure_fast_perpendicular": ("Electron Pressure (fast perpendicular)", True),
        "pressure_fast_parallel": ("Electron Pressure (fast parallel)", True),
        "distribution_function": ("Electron Distribution Function", False),  # no units
    }
    for q_name in quantities:
        try:
            (name, use_units) = quantities[q_name]
            node = getattr(ggd.electrons, q_name)
            if use_units:
                name += f" {format_units(node)}"
            _add_aos_scalar_array_to_vtk_field_data(node, subset_idx, name, ugrid)
        except AttributeError as e:
            logger.warn(
                f"No quantity {q_name} found, "
                "perhaps mismatched data dictionary versions?"
            )
            
    # vector array:
    name = f"Electron Velocity {format_units(ggd.electrons.velocity)}"
    _add_aos_vector_array_to_vtk_field_data(
        ggd.electrons.velocity, subset_idx, name, ugrid
    )

    # ions, neutrals = heavy particles = hp
    # Add ' (all ions)' to the ion name to distinguish from state below:
    ion_names = [" (all ions)"] * len(ggd.ion) + [""] * len(ggd.neutral)
    for hp, i_name in list(zip([*ggd.ion, *ggd.neutral], ion_names)):
        hp_name = hp.label + i_name  # ' add (all ions)' to ions or '' to neutrals
        # scalar arrays:
        quantities = {
            "temperature": f"{hp_name} Temperature",
            "density": f"{hp_name} Density",
            "density_fast": f"{hp_name} Density (fast)",
            "pressure": f"{hp_name} Pressure",
            "pressure_fast_perpendicular": f"{hp_name} Pressure (fast perpendicular)",
            "pressure_fast_parallel": f"{hp_name} Pressure (fast parallel)",
            "energy_density_kinetic": f"{hp_name} Kinetic Energy Density",
        }
        for q_name in quantities:
            try:
                node = getattr(hp, q_name)
                name = f"{quantities[q_name]} {format_units(node)}"
                _add_aos_scalar_array_to_vtk_field_data(node, subset_idx, name, ugrid)
            except AttributeError as e:
                logger.warn(
                    f"No quantity {q_name} found, "
                    "perhaps mismatched data dictionary versions?"
                )
                
        # vector array:
        name = f"{hp_name} Velocity {format_units(hp.velocity)}"
        _add_aos_vector_array_to_vtk_field_data(hp.velocity, subset_idx, name, ugrid)
        # heavy particles: state
        for state in hp.state:
            # scalars, each value is a tuple with ('description', units?):
            quantities = {
                "temperature": (f"{state.label} Temperature", True),
                "density": (f"{state.label} Density", True),
                "density_fast": (f"{state.label} Density (fast)", True),
                "pressure": (f"{state.label} Pressure", True),
                "pressure_fast_perpendicular": (
                    f"{state.label} Pressure (fast perpendicular)",
                    True,
                ),
                "pressure_fast_parallel": (
                    f"{state.label} Pressure (fast parallel)",
                    True,
                ),
                "energy_density_kinetic": (
                    f"{state.label} Kinetic Energy Density",
                    True,
                ),
                "distribution_function": (
                    f"{state.label} Distribution Function",
                    False,
                ),  # no units
            }
            if (
                i_name
            ):  # only for ions, units manually written here as 'e' (e- unit charge)
                quantities["z_average"] = (f"{state.label} <Z> {u_pre}e{u_post}", False)
                quantities["z_square_average"] = (
                    f"{state.label} <Z^2> {u_pre}e{u_post}",
                    False,
                )
                quantities["ionisation_potential"] = (
                    f"{state.label} Ionisation Potential {u_pre}e{u_post}",
                    False,
                )
            for q_name in quantities:
                try:
                    (name, use_units) = quantities[q_name]
                    node = getattr(state, q_name)
                    if use_units:
                        name += f" {format_units(node)}"
                    _add_aos_scalar_array_to_vtk_field_data(node, subset_idx, name, ugrid)
                except AttributeError as e:
                    logger.warn(
                        f"No quantity {q_name} found, "
                        "perhaps mismatched data dictionary versions?"
                    )
                        
            # vectors:
            quantities = {
                "velocity": f"{state.label} Velocity",
                "velocity_diamagnetic": f"{state.label} Velocity (diamagnetic)",
                "velocity_exb": f"{state.label} Velocity (ExB)",
            }
            for q_name in quantities:
                try:
                    node = getattr(state, q_name)
                    name = f"{quantities[q_name]} {format_units(node)}"
                    _add_aos_vector_array_to_vtk_field_data(node, subset_idx, name, ugrid)
                except AttributeError as e:
                    logger.warn(
                        f"No quantity {q_name} found, "
                        "perhaps mismatched data dictionary versions?"
                    )
                    

    # Other scalar quantities:
    quantities = {
        "t_i_average": "Average t_i",
        "n_i_total_over_n_e": "Total n_i over n_e",
        "zeff": "Zeff",
        "pressure_thermal": "Pressure (thermal)",
        "pressure_perpendicular": "Pressure (perpendicular)",
        "pressure_parallel": "Pressure (parallel)",
        "j_parallel": "Current (parallel)",
        "phi_potential": "Potential Phi",
    }
    for q_name in quantities:
        try:
            node = getattr(ggd, q_name)
            name = f"{quantities[q_name]} {format_units(node)}"
            _add_aos_scalar_array_to_vtk_field_data(node, subset_idx, name, ugrid)
        except AttributeError as e:
            logger.warn(
                f"No quantity {q_name} found, "
                "perhaps mismatched data dictionary versions?"
>>>>>>> a7b12133
            )

        # Read vector arrays
        logger.debug("Converting Vector GGD arrays to VTK field data")
        for vector_array in self.vector_array_list:
            name = self._create_name_with_units(vector_array)
            self._add_aos_vector_array_to_vtk_field_data(
                vector_array, subset_idx, name, ugrid
            )

    def _create_name_with_units(self, array):
        """Creates a name for the GGD array based on its path and units.

        Args:
            ids: The IDS that this array belongs to
            array: The ggd scalar or vector array to create the name for

        Returns:
            name_with_units: The name and units of the provided GGD array
        """

        # Format the path in a neat format
        name = self._create_name_recursive(array)

        # Get units for this quantity
        units = format_units(array)

        # Combine name and units
        name_with_units = f"{name} {units}"
        return name_with_units

    def _create_name_recursive(self, node):
        """Generates a name for the GGD array. The parent nodes of the array are
        searched recursively until the IDS toplevel is reached. The name of the metadata
        of each parent node is stored as well as the identifier, name or labels of the
        node, which are added in brackets, if applicable.
        Args:
            node: The IDS node

        Returns:
            Name of the ggd scalar or vector
        """
        node_id = id(node)
        if node_id in self._cache:
            return self._cache[node_id]
        name_current_node = node.metadata.name
        name = ""
        if "ggd" != name_current_node and "time_slice" not in name_current_node:
            name_appendix = ""

            # Check if node has an identifier.name
            if hasattr(node, "identifier") and hasattr(node.identifier, "name"):
                name_appendix = str(node.identifier.name).strip()

            # Check if node has a name
            elif hasattr(node, "name"):
                name_appendix = str(node.name).strip()

            # Check if node has a label
            elif hasattr(node, "label"):
                name_appendix = str(node.label.value).strip()

            # Add identifier/name/label in between brackets to the full name
            if name_appendix != "":
                name = f"{name_current_node} ({name_appendix})"
            else:
                name = name_current_node

        # TODO: In IMASPy 1.1 you can use imaspy.util.get_parent(node) instead
        parent = node._parent
        if parent.metadata is node.metadata:
            parent = parent._parent
        if not isinstance(parent, IDSToplevel):
            name = f"{self._create_name_recursive(parent)} {name}"

        name = name.strip()
        self._cache[node_id] = name
        return name

    def _add_scalar_array_to_vtk_field_data(
        self, array: np.ndarray, name: str, ugrid: vtkUnstructuredGrid
    ) -> None:
        """Add a named array as scalars to a vtkUnstructuredGrid instance

        Args:
            array: the numpy array.
            name: the name string.
            ugrid: an instance of vtkUnstructuredGrid
        """

        logger.debug(f"           {name}...")
        point_data: vtkPointData = ugrid.GetPointData()
        num_points = ugrid.GetNumberOfPoints()
        cell_data: vtkCellData = ugrid.GetCellData()
        num_cells = ugrid.GetNumberOfCells()

        # Split complex arrays into real and imaginary parts
        if array.metadata.data_type is IDSDataType.CPX:
            array_real = np.real(array)
            array_imag = np.imag(array)
            vtk_arr_real = dsa.numpyTovtkDataArray(array_real, name=f"{name}_real")
            vtk_arr_imag = dsa.numpyTovtkDataArray(array_imag, name=f"{name}_imag")
        else:
            vtk_arr = dsa.numpyTovtkDataArray(array, name)

        # To see interpolation of point data on cells, just point data is necessary.
        if len(array) == num_points:
            if array.metadata.data_type is IDSDataType.CPX:
                point_data.AddArray(vtk_arr_real)
                point_data.AddArray(vtk_arr_imag)
            else:
                point_data.AddArray(vtk_arr)
        if len(array) == num_cells:
            if array.metadata.data_type is IDSDataType.CPX:
                cell_data.AddArray(vtk_arr_real)
                cell_data.AddArray(vtk_arr_imag)
            else:
                cell_data.AddArray(vtk_arr)

    def _add_aos_scalar_array_to_vtk_field_data(
        self, aos_scalar_node, subset_idx: int, name: str, ugrid: vtkUnstructuredGrid
    ) -> None:
        """Add the array under the aos_scalar_node to the unstructured grid.

        Args:
            aos_scalar_node: A node with scalar values for each grid subset.
            subset_idx: an index into aos_scalar_node
            name: this becomes the array name in VTK
            ugrid: an unstructured grid instance
        """
        logger.debug(f"           {name}...")
        if subset_idx >= len(aos_scalar_node):
            return

        # For wall IDS nodes, edges, cells, volumes in one partition.
        if subset_idx == -1:
            for i in range(4):
                try:
                    if hasattr(aos_scalar_node[i], "values") and len(
                        aos_scalar_node[i].values
                    ):
                        self._add_scalar_array_to_vtk_field_data(
                            aos_scalar_node[i].values, name, ugrid
                        )
                except IndexError:
                    logger.warn(f"           no index {i} for subset {subset_idx}...")
                except AttributeError:
                    logger.warn(f"           no index {i} for subset {subset_idx}...")
        else:
            if hasattr(aos_scalar_node[subset_idx], "values") and len(
                aos_scalar_node[subset_idx].values
            ):
                self._add_scalar_array_to_vtk_field_data(
                    aos_scalar_node[subset_idx].values, name, ugrid
                )

    def _add_aos_vector_array_to_vtk_field_data(
        self, aos_vector_node, subset_idx: int, name: str, ugrid: vtkUnstructuredGrid
    ) -> None:
        """Add the array under the aos_vector_node to the unstructured grid.

        Args:
            aos_vector_node: A node with component vectors for each grid subset.
            subset_idx: an index into aos_vector_node
            name: this becomes the array name in VTK
            ugrid: an unstructured grid instance
        """
        logger.debug(f"           {name}...")
        if subset_idx >= len(aos_vector_node):
            return

        point_data: vtkPointData = ugrid.GetPointData()
        num_points = ugrid.GetNumberOfPoints()
        cell_data: vtkCellData = ugrid.GetCellData()
        num_cells = ugrid.GetNumberOfCells()

        # Only add the components that have data:
        components = dict()  # name and values
        for component_name in [
            "radial",
            "diamagnetic",
            "parallel",
            "poloidal",
            "toroidal",
            "r",
            "z",
        ]:
            try:
                values = getattr(aos_vector_node[subset_idx], component_name)
            except (IndexError, AttributeError):
                continue
            if len(values):
                components[component_name] = values

        vtk_arr = vtkDoubleArray()
        vtk_arr.SetName(name)
        vtk_arr.SetNumberOfComponents(len(components))
        num_tuples = 0

        for i, component_name in enumerate(components):
            vtk_arr.SetComponentName(i, component_name.capitalize())
            scalar_arr = dsa.numpyTovtkDataArray(
                components[component_name], name + "-" + component_name.capitalize()
            )
            if num_tuples == 0:
                num_tuples = scalar_arr.GetNumberOfTuples()
                vtk_arr.SetNumberOfTuples(num_tuples)

            vtk_arr.CopyComponent(i, scalar_arr, 0)

        if num_tuples == num_points:
            point_data.AddArray(vtk_arr)
        if num_tuples == num_cells:
            cell_data.AddArray(vtk_arr)<|MERGE_RESOLUTION|>--- conflicted
+++ resolved
@@ -16,42 +16,6 @@
 u_pre = "["
 u_post = "]"
 
-
-<<<<<<< HEAD
-class PlasmaStateReader:
-    def __init__(self, ids):
-        """Initializes plasma state reader and retrieves all filled GGD scalar and
-        vector arrays from the IDS.
-
-        Args:
-            ids: The IDS to load GGD arrays from
-        """
-        # _cache stores names for each node to avoid recomputing them. It checks if
-        # a node's name is already cached before generating it, speeding up the process
-        # and ensuring names are computed only once.
-        self._cache = {}
-        # Retrieve all GGD scalar and vector arrays from IDS
-        logger.debug("Retrieving GGD arrays from IDS")
-        self.scalar_array_list, self.vector_array_list = get_arrays_from_ids(ids)
-
-    def read_plasma_state(self, subset_idx: int, ugrid: vtkUnstructuredGrid) -> None:
-        """Reads plasma state data arrays from the ggd node in the IDS. These arrays are
-        added as point data or cell data to the unstructured grid.
-
-        Args:
-            subset_idx: an index into grid_ggd/grid_subset AoS
-            ugrid: the unstructured grid instance
-        """
-        # TODO: properly handle time indexing
-        # TODO: GGD-fast
-
-        # Read scalar arrays
-        logger.debug("Converting scalar GGD arrays to VTK field data")
-        for scalar_array in self.scalar_array_list:
-            name = self._create_name_with_units(scalar_array)
-            self._add_aos_scalar_array_to_vtk_field_data(
-                scalar_array, subset_idx, name, ugrid
-=======
 SUPPORTED_IDS_NAMES = [
     "distribution_sources",
     "distributions",
@@ -70,272 +34,39 @@
 ]
 
 
-def read_plasma_state(
-    ids_name: str,
-    ids_obj,
-    aos_index_values: dict,
-    subset_idx: int,
-    ugrid: vtkUnstructuredGrid,
-) -> None:
-    """
-    Reads plasma state data arrays from the ggd node. These arrays are added as point
-    data or cell data to the unstructured grid.
-    This is just a dispatching routine, the real work is done in the called
-    funtions read_<IDS_name>(ids_obj, aos_index_values, subset_idx, ugrid)
-    :param ids_name: name of the top level IDS.
-    :param ids_obj: an ids_obj of type ids_name
-    :param aos_index_values: the values that shall be used to navigate the AoS and reach
-        the scalar arrays.
-    :param subset_idx: an index into grid_ggd/grid_subset AoS
-    :param ugrid: the unstructured grid instance.
-    :return: None
-    """
-    if ids_name == "distribution_sources":
-        read_distribution_sources(ids_obj, aos_index_values, subset_idx, ugrid)
-
-    elif ids_name == "distributions":
-        read_distributions(ids_obj, aos_index_values, subset_idx, ugrid)
-
-    elif ids_name == "edge_profiles":
-        read_edge_profiles(ids_obj, aos_index_values, subset_idx, ugrid)
-
-    elif ids_name == "edge_sources":
-        read_edge_sources(ids_obj, aos_index_values, subset_idx, ugrid)
-
-    elif ids_name == "edge_transport":
-        read_edge_transport(ids_obj, aos_index_values, subset_idx, ugrid)
-
-    elif ids_name == "equilibrium":
-        read_equilibrium(ids_obj, aos_index_values, subset_idx, ugrid)
-
-    elif ids_name == "mhd":
-        read_mhd(ids_obj, aos_index_values, subset_idx, ugrid)
-
-    elif ids_name == "radiation":
-        read_radiation(ids_obj, aos_index_values, subset_idx, ugrid)
-
-    elif ids_name == "tf":
-        read_tf(ids_obj, aos_index_values, subset_idx, ugrid)
-
-    elif ids_name == "transport_solver_numerics":
-        read_transport_solver_numerics(ids_obj, aos_index_values, subset_idx, ugrid)
-
-    elif ids_name == "wall":
-        read_wall(ids_obj, aos_index_values, subset_idx, ugrid)
-
-    elif ids_name == "waves":
-        read_waves(ids_obj, aos_index_values, subset_idx, ugrid)
-
-    else:
-        logger.warn(f"Reading plasma state from IDS {ids_name} not implemented.")
-
-
-def read_distribution_sources(
-    ids_obj, aos_index_values: dict, subset_idx: int, ugrid: vtkUnstructuredGrid
-) -> None:
-
-    # ggd is at /distribution_sources/source(i1)/ggd(itime)
-    source_idx = aos_index_values.get("SourceIdx")
-    time_idx = aos_index_values.get("TimeIdx")
-    try:
-        ggd = ids_obj.source[source_idx].ggd[time_idx]
-    except IndexError:
-        return
-
-    name = "Particle Density"
-    _add_aos_scalar_array_to_vtk_field_data(ggd.particles, subset_idx, name, ugrid)
-
-
-def read_distributions(
-    ids_obj, aos_index_values: dict, subset_idx: int, ugrid: vtkUnstructuredGrid
-) -> None:
-
-    # ggd is at /distributions/distribution(i1)/ggd(itime)
-    distribution_idx = aos_index_values.get("DistributionIdx")
-    time_idx = aos_index_values.get("TimeIdx")
-    try:
-        ggd = ids_obj.distribution[distribution_idx].ggd[time_idx]
-    except IndexError:
-        return
-
-    # - expansion(i2)
-    num_expansions = len(ggd.expansion)
-    expansion_components = []
-
-    for i in range(num_expansions):
-        expansion = ggd.expansion[i].grid_subset
-        if subset_idx >= len(expansion):
-            continue
-        expansion_components.append(expansion[subset_idx].values)
-        name = f"Distribution Function Order: {i}"
-        _add_aos_scalar_array_to_vtk_field_data(expansion, subset_idx, name, ugrid)
-
-    if len(expansion_components):
-        total_df = np.sum(expansion_components, axis=0)
-        name = "Distribution Function"
-        _add_scalar_array_to_vtk_field_data(total_df, name, ugrid)
-
-
-def read_edge_profiles(
-    ids_obj, aos_index_values: dict, subset_idx: int, ugrid: vtkUnstructuredGrid
-) -> None:
-
-    # ggd is at /edge_profiles/ggd(itime)
-    time_idx = aos_index_values.get("TimeIdx")
-    try:
-        ggd = ids_obj.ggd[time_idx]
-    except IndexError:
-        return
-
-    # electrons
-    # scalar quantities, each value is a tuple with ('description', units?):
-    quantities = {
-        # scalars
-        "temperature": ("Electron Temperature", True),
-        "density": ("Electron Density", True),
-        "density_fast": ("Electron Density (fast)", True),
-        "pressure": ("Electron Pressure", True),
-        "pressure_fast_perpendicular": ("Electron Pressure (fast perpendicular)", True),
-        "pressure_fast_parallel": ("Electron Pressure (fast parallel)", True),
-        "distribution_function": ("Electron Distribution Function", False),  # no units
-    }
-    for q_name in quantities:
-        try:
-            (name, use_units) = quantities[q_name]
-            node = getattr(ggd.electrons, q_name)
-            if use_units:
-                name += f" {format_units(node)}"
-            _add_aos_scalar_array_to_vtk_field_data(node, subset_idx, name, ugrid)
-        except AttributeError as e:
-            logger.warn(
-                f"No quantity {q_name} found, "
-                "perhaps mismatched data dictionary versions?"
-            )
-            
-    # vector array:
-    name = f"Electron Velocity {format_units(ggd.electrons.velocity)}"
-    _add_aos_vector_array_to_vtk_field_data(
-        ggd.electrons.velocity, subset_idx, name, ugrid
-    )
-
-    # ions, neutrals = heavy particles = hp
-    # Add ' (all ions)' to the ion name to distinguish from state below:
-    ion_names = [" (all ions)"] * len(ggd.ion) + [""] * len(ggd.neutral)
-    for hp, i_name in list(zip([*ggd.ion, *ggd.neutral], ion_names)):
-        hp_name = hp.label + i_name  # ' add (all ions)' to ions or '' to neutrals
-        # scalar arrays:
-        quantities = {
-            "temperature": f"{hp_name} Temperature",
-            "density": f"{hp_name} Density",
-            "density_fast": f"{hp_name} Density (fast)",
-            "pressure": f"{hp_name} Pressure",
-            "pressure_fast_perpendicular": f"{hp_name} Pressure (fast perpendicular)",
-            "pressure_fast_parallel": f"{hp_name} Pressure (fast parallel)",
-            "energy_density_kinetic": f"{hp_name} Kinetic Energy Density",
-        }
-        for q_name in quantities:
-            try:
-                node = getattr(hp, q_name)
-                name = f"{quantities[q_name]} {format_units(node)}"
-                _add_aos_scalar_array_to_vtk_field_data(node, subset_idx, name, ugrid)
-            except AttributeError as e:
-                logger.warn(
-                    f"No quantity {q_name} found, "
-                    "perhaps mismatched data dictionary versions?"
-                )
-                
-        # vector array:
-        name = f"{hp_name} Velocity {format_units(hp.velocity)}"
-        _add_aos_vector_array_to_vtk_field_data(hp.velocity, subset_idx, name, ugrid)
-        # heavy particles: state
-        for state in hp.state:
-            # scalars, each value is a tuple with ('description', units?):
-            quantities = {
-                "temperature": (f"{state.label} Temperature", True),
-                "density": (f"{state.label} Density", True),
-                "density_fast": (f"{state.label} Density (fast)", True),
-                "pressure": (f"{state.label} Pressure", True),
-                "pressure_fast_perpendicular": (
-                    f"{state.label} Pressure (fast perpendicular)",
-                    True,
-                ),
-                "pressure_fast_parallel": (
-                    f"{state.label} Pressure (fast parallel)",
-                    True,
-                ),
-                "energy_density_kinetic": (
-                    f"{state.label} Kinetic Energy Density",
-                    True,
-                ),
-                "distribution_function": (
-                    f"{state.label} Distribution Function",
-                    False,
-                ),  # no units
-            }
-            if (
-                i_name
-            ):  # only for ions, units manually written here as 'e' (e- unit charge)
-                quantities["z_average"] = (f"{state.label} <Z> {u_pre}e{u_post}", False)
-                quantities["z_square_average"] = (
-                    f"{state.label} <Z^2> {u_pre}e{u_post}",
-                    False,
-                )
-                quantities["ionisation_potential"] = (
-                    f"{state.label} Ionisation Potential {u_pre}e{u_post}",
-                    False,
-                )
-            for q_name in quantities:
-                try:
-                    (name, use_units) = quantities[q_name]
-                    node = getattr(state, q_name)
-                    if use_units:
-                        name += f" {format_units(node)}"
-                    _add_aos_scalar_array_to_vtk_field_data(node, subset_idx, name, ugrid)
-                except AttributeError as e:
-                    logger.warn(
-                        f"No quantity {q_name} found, "
-                        "perhaps mismatched data dictionary versions?"
-                    )
-                        
-            # vectors:
-            quantities = {
-                "velocity": f"{state.label} Velocity",
-                "velocity_diamagnetic": f"{state.label} Velocity (diamagnetic)",
-                "velocity_exb": f"{state.label} Velocity (ExB)",
-            }
-            for q_name in quantities:
-                try:
-                    node = getattr(state, q_name)
-                    name = f"{quantities[q_name]} {format_units(node)}"
-                    _add_aos_vector_array_to_vtk_field_data(node, subset_idx, name, ugrid)
-                except AttributeError as e:
-                    logger.warn(
-                        f"No quantity {q_name} found, "
-                        "perhaps mismatched data dictionary versions?"
-                    )
-                    
-
-    # Other scalar quantities:
-    quantities = {
-        "t_i_average": "Average t_i",
-        "n_i_total_over_n_e": "Total n_i over n_e",
-        "zeff": "Zeff",
-        "pressure_thermal": "Pressure (thermal)",
-        "pressure_perpendicular": "Pressure (perpendicular)",
-        "pressure_parallel": "Pressure (parallel)",
-        "j_parallel": "Current (parallel)",
-        "phi_potential": "Potential Phi",
-    }
-    for q_name in quantities:
-        try:
-            node = getattr(ggd, q_name)
-            name = f"{quantities[q_name]} {format_units(node)}"
-            _add_aos_scalar_array_to_vtk_field_data(node, subset_idx, name, ugrid)
-        except AttributeError as e:
-            logger.warn(
-                f"No quantity {q_name} found, "
-                "perhaps mismatched data dictionary versions?"
->>>>>>> a7b12133
+class PlasmaStateReader:
+    def __init__(self, ids):
+        """Initializes plasma state reader and retrieves all filled GGD scalar and
+        vector arrays from the IDS.
+
+        Args:
+            ids: The IDS to load GGD arrays from
+        """
+        # _cache stores names for each node to avoid recomputing them. It checks if
+        # a node's name is already cached before generating it, speeding up the process
+        # and ensuring names are computed only once.
+        self._cache = {}
+        # Retrieve all GGD scalar and vector arrays from IDS
+        logger.debug("Retrieving GGD arrays from IDS")
+        self.scalar_array_list, self.vector_array_list = get_arrays_from_ids(ids)
+
+    def read_plasma_state(self, subset_idx: int, ugrid: vtkUnstructuredGrid) -> None:
+        """Reads plasma state data arrays from the ggd node in the IDS. These arrays are
+        added as point data or cell data to the unstructured grid.
+
+        Args:
+            subset_idx: an index into grid_ggd/grid_subset AoS
+            ugrid: the unstructured grid instance
+        """
+        # TODO: properly handle time indexing
+        # TODO: GGD-fast
+
+        # Read scalar arrays
+        logger.debug("Converting scalar GGD arrays to VTK field data")
+        for scalar_array in self.scalar_array_list:
+            name = self._create_name_with_units(scalar_array)
+            self._add_aos_scalar_array_to_vtk_field_data(
+                scalar_array, subset_idx, name, ugrid
             )
 
         # Read vector arrays
