--- conflicted
+++ resolved
@@ -8,18 +8,10 @@
 # We'll need these below when we create some units manually:
 from vtkggdtools.util import format_units
 
-<<<<<<< HEAD
+logger = logging.getLogger(__name__)
+
 u_pre = "["
 u_post = "]"
-=======
-# For the units:
-from vtkggdtools.imashelper import get_units
-
-logger = logging.getLogger(__name__)
-
-u_pre = vtkggdtools.imashelper.u_pre
-u_post = vtkggdtools.imashelper.u_post
->>>>>>> da618bfa
 
 
 def read_plasma_state(
