import logging

import imaspy
import numpy as np
from imaspy.ids_data_type import IDSDataType
from imaspy.ids_toplevel import IDSToplevel
from vtkmodules.numpy_interface import dataset_adapter as dsa
from vtkmodules.vtkCommonCore import vtkDoubleArray
from vtkmodules.vtkCommonDataModel import vtkCellData, vtkPointData, vtkUnstructuredGrid

from vtkggdtools.ids_util import get_arrays_from_ids, recursive_ggd_path_search

# We'll need these below when we create some units manually:
from vtkggdtools.util import format_units

logger = logging.getLogger("vtkggdtools")
u_pre = "["
u_post = "]"

SUPPORTED_IDS_NAMES = [
    "distribution_sources",
    "distributions",
    "edge_profiles",
    "edge_sources",
    "edge_transport",
    "equilibrium",
    "mhd",
    "radiation",
    "runaway_electrons",
    "tf",
    "transport_solver_numerics",
    "wall",
    "waves",
]


class PlasmaStateReader:
    def __init__(self, ids, ggd_idx=None):
        """Initializes plasma state reader and retrieves all filled GGD scalar and
        vector arrays from the IDS.

        Args:
            ids: The IDS to load GGD arrays from
            ggd_idx: The time step to load. Defaults to None, which corresponds with
            loading all timesteps.
        """

        # _cache stores names for each node to avoid recomputing them. It checks if
        # a node's name is already cached before generating it, speeding up the process
        # and ensuring names are computed only once.
        self._cache = {}
<<<<<<< HEAD
        # Retrieve all GGD scalar and vector arrays from IDS
        logger.debug("Retrieving GGD arrays from IDS")
        self.scalar_array_list, self.vector_array_list = get_arrays_from_ids(
            ids, ggd_idx=ggd_idx
=======
        self._ids = ids
        self.scalar_array_list = []
        self.vector_array_list = []

    def load_paths_from_ids(self):
        """Retrieves scalar and vector array paths from the IDS metadata by performing a
        recursive search through GGD paths.

        Returns:
            scalar_array_paths: A list of paths of GGD scalar arrays in the IDS
            vector_array_paths: A list of paths of GGD vector arrays in the IDS
        """
        scalar_array_paths = []
        vector_array_paths = []

        logger.debug("Retrieving GGD paths from IDS metadata")
        recursive_ggd_path_search(
            self._ids.metadata, scalar_array_paths, vector_array_paths
>>>>>>> 3c848c97
        )

        return scalar_array_paths, vector_array_paths

    def load_arrays_from_path(self, ggd_idx, scalar_array_paths, vector_array_paths):
        """Retrieves scalar and vector arrays from the IDS based on the provided time
        index and array paths, and stores them in the respective lists.

        Args:
            ggd_idx: The time index for which to load GGD arrays
            scalar_array_paths: A list of paths of GGD scalar arrays in the IDS
            vector_array_paths: A list of paths of GGD vector arrays in the IDS
        """
        logger.debug("Retrieving GGD arrays from IDS")
        self.scalar_array_list, self.vector_array_list = get_arrays_from_ids(
            self._ids,
            ggd_idx=ggd_idx,
            scalar_array_paths=scalar_array_paths,
            vector_array_paths=vector_array_paths,
        )
        logger.debug(
            f"Found {len(self.scalar_array_list)} scalar arrays and "
            f"{len(self.vector_array_list)} vector arrays in the IDS."
        )

    def read_plasma_state(self, subset_idx: int, ugrid: vtkUnstructuredGrid) -> None:
        """Reads plasma state data arrays from the ggd node in the IDS. These arrays are
        added as point data or cell data to the unstructured grid.

        Args:
            subset_idx: an index into grid_ggd/grid_subset AoS
            ugrid: the unstructured grid instance
        """
        # TODO: GGD-fast

        # Read scalar arrays
        logger.debug("Converting scalar GGD arrays to VTK field data")
        for scalar_array in self.scalar_array_list:
            name = self._create_name_with_units(scalar_array)
            self._add_aos_scalar_array_to_vtk_field_data(
                scalar_array, subset_idx, name, ugrid
            )

        # Read vector arrays
        logger.debug("Converting Vector GGD arrays to VTK field data")
        for vector_array in self.vector_array_list:
            name = self._create_name_with_units(vector_array)
            self._add_aos_vector_array_to_vtk_field_data(
                vector_array, subset_idx, name, ugrid
            )

    def _create_name_with_units(self, array):
        """Creates a name for the GGD array based on its path and units.

        Args:
            ids: The IDS that this array belongs to
            array: The ggd scalar or vector array to create the name for

        Returns:
            name_with_units: The name and units of the provided GGD array
        """

        # Format the path in a neat format
        name = self._create_name_recursive(array)

        # Get units for this quantity
        units = format_units(array)

        # Combine name and units
        name_with_units = f"{name} {units}"
        return name_with_units

    def _create_name_recursive(self, node):
        """Generates a name for the GGD array. The parent nodes of the array are
        searched recursively until the IDS toplevel is reached. The name of the metadata
        of each parent node is stored as well as the identifier, name or labels of the
        node, which are added in brackets, if applicable.
        Args:
            node: The IDS node

        Returns:
            Name of the ggd scalar or vector
        """
        node_id = id(node)
        if node_id in self._cache:
            return self._cache[node_id]
        name_current_node = node.metadata.name
        name = ""
        if "ggd" != name_current_node and "time_slice" not in name_current_node:
            name_appendix = ""

            # Check if node has an identifier.name
            if hasattr(node, "identifier") and hasattr(node.identifier, "name"):
                name_appendix = str(node.identifier.name).strip()

            # Check if node has a name
            elif hasattr(node, "name"):
                name_appendix = str(node.name).strip()

            # Check if node has a label
            elif hasattr(node, "label"):
                name_appendix = str(node.label.value).strip()

            # Add identifier/name/label in between brackets to the full name
            if name_appendix != "":
                name = (
                    f"{name_current_node.capitalize()} ({name_appendix.capitalize()})"
                )
            else:
                name = name_current_node.capitalize()

        parent = imaspy.util.get_parent(node)
        if parent.metadata is node.metadata:
            parent = imaspy.util.get_parent(parent)
        if not isinstance(parent, IDSToplevel):
            name = f"{self._create_name_recursive(parent)} {name}"

        name = name.strip()
        self._cache[node_id] = name
        return name

    def _add_scalar_array_to_vtk_field_data(
        self, array: np.ndarray, name: str, ugrid: vtkUnstructuredGrid
    ) -> None:
        """Add a named array as scalars to a vtkUnstructuredGrid instance

        Args:
            array: the numpy array.
            name: the name string.
            ugrid: an instance of vtkUnstructuredGrid
        """

        logger.debug(f"           {name}...")
        point_data: vtkPointData = ugrid.GetPointData()
        num_points = ugrid.GetNumberOfPoints()
        cell_data: vtkCellData = ugrid.GetCellData()
        num_cells = ugrid.GetNumberOfCells()

        # Split complex arrays into real and imaginary parts
        if array.metadata.data_type is IDSDataType.CPX:
            array_real = np.real(array)
            array_imag = np.imag(array)
            vtk_arr_real = dsa.numpyTovtkDataArray(array_real, name=f"{name}_real")
            vtk_arr_imag = dsa.numpyTovtkDataArray(array_imag, name=f"{name}_imag")
        else:
            vtk_arr = dsa.numpyTovtkDataArray(array, name)

        # To see interpolation of point data on cells, just point data is necessary.
        if len(array) == num_points:
            if array.metadata.data_type is IDSDataType.CPX:
                point_data.AddArray(vtk_arr_real)
                point_data.AddArray(vtk_arr_imag)
            else:
                point_data.AddArray(vtk_arr)
        if len(array) == num_cells:
            if array.metadata.data_type is IDSDataType.CPX:
                cell_data.AddArray(vtk_arr_real)
                cell_data.AddArray(vtk_arr_imag)
            else:
                cell_data.AddArray(vtk_arr)

    def _add_aos_scalar_array_to_vtk_field_data(
        self, aos_scalar_node, subset_idx: int, name: str, ugrid: vtkUnstructuredGrid
    ) -> None:
        """Add the array under the aos_scalar_node to the unstructured grid.

        Args:
            aos_scalar_node: A node with scalar values for each grid subset.
            subset_idx: an index into aos_scalar_node
            name: this becomes the array name in VTK
            ugrid: an unstructured grid instance
        """
        logger.debug(f"           {name}...")
        if subset_idx >= len(aos_scalar_node):
            return

        # For wall IDS nodes, edges, cells, volumes in one partition.
        if subset_idx == -1:
            for i in range(4):
                try:
                    if hasattr(aos_scalar_node[i], "values") and len(
                        aos_scalar_node[i].values
                    ):
                        self._add_scalar_array_to_vtk_field_data(
                            aos_scalar_node[i].values, name, ugrid
                        )
                except IndexError:
                    logger.warn(f"           no index {i} for subset {subset_idx}...")
                except AttributeError:
                    logger.warn(f"           no index {i} for subset {subset_idx}...")
        else:
            if hasattr(aos_scalar_node[subset_idx], "values") and len(
                aos_scalar_node[subset_idx].values
            ):
                self._add_scalar_array_to_vtk_field_data(
                    aos_scalar_node[subset_idx].values, name, ugrid
                )

    def _add_aos_vector_array_to_vtk_field_data(
        self, aos_vector_node, subset_idx: int, name: str, ugrid: vtkUnstructuredGrid
    ) -> None:
        """Add the array under the aos_vector_node to the unstructured grid.

        Args:
            aos_vector_node: A node with component vectors for each grid subset.
            subset_idx: an index into aos_vector_node
            name: this becomes the array name in VTK
            ugrid: an unstructured grid instance
        """
        logger.debug(f"           {name}...")
        if subset_idx >= len(aos_vector_node):
            return

        point_data: vtkPointData = ugrid.GetPointData()
        num_points = ugrid.GetNumberOfPoints()
        cell_data: vtkCellData = ugrid.GetCellData()
        num_cells = ugrid.GetNumberOfCells()

        # Only add the components that have data:
        components = dict()  # name and values
        for component_name in [
            "radial",
            "diamagnetic",
            "parallel",
            "poloidal",
            "toroidal",
            "r",
            "z",
        ]:
            try:
                values = getattr(aos_vector_node[subset_idx], component_name)
            except (IndexError, AttributeError):
                continue
            if len(values):
                components[component_name] = values

        vtk_arr = vtkDoubleArray()
        vtk_arr.SetName(name)
        vtk_arr.SetNumberOfComponents(len(components))
        num_tuples = 0

        for i, component_name in enumerate(components):
            vtk_arr.SetComponentName(i, component_name.capitalize())
            scalar_arr = dsa.numpyTovtkDataArray(
                components[component_name], name + "-" + component_name.capitalize()
            )
            if num_tuples == 0:
                num_tuples = scalar_arr.GetNumberOfTuples()
                vtk_arr.SetNumberOfTuples(num_tuples)

            vtk_arr.CopyComponent(i, scalar_arr, 0)

        if num_tuples == num_points:
            point_data.AddArray(vtk_arr)
        if num_tuples == num_cells:
            cell_data.AddArray(vtk_arr)<|MERGE_RESOLUTION|>--- conflicted
+++ resolved
@@ -35,7 +35,7 @@
 
 
 class PlasmaStateReader:
-    def __init__(self, ids, ggd_idx=None):
+    def __init__(self, ids):
         """Initializes plasma state reader and retrieves all filled GGD scalar and
         vector arrays from the IDS.
 
@@ -49,12 +49,6 @@
         # a node's name is already cached before generating it, speeding up the process
         # and ensuring names are computed only once.
         self._cache = {}
-<<<<<<< HEAD
-        # Retrieve all GGD scalar and vector arrays from IDS
-        logger.debug("Retrieving GGD arrays from IDS")
-        self.scalar_array_list, self.vector_array_list = get_arrays_from_ids(
-            ids, ggd_idx=ggd_idx
-=======
         self._ids = ids
         self.scalar_array_list = []
         self.vector_array_list = []
@@ -73,7 +67,6 @@
         logger.debug("Retrieving GGD paths from IDS metadata")
         recursive_ggd_path_search(
             self._ids.metadata, scalar_array_paths, vector_array_paths
->>>>>>> 3c848c97
         )
 
         return scalar_array_paths, vector_array_paths
