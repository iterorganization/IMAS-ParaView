--- conflicted
+++ resolved
@@ -19,7 +19,7 @@
 
     ids = imaspy.IDSFactory().new(ids_name)
     fill_ids(ids)
-<<<<<<< HEAD
+    ids.validate()
     return ids
 
 
@@ -30,7 +30,4 @@
 
     ids = imaspy.IDSFactory().new(ids_name)
     fill_ids(ids, time_steps=5)
-=======
-    ids.validate()
->>>>>>> e5e16325
     return ids