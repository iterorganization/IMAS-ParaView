--- conflicted
+++ resolved
@@ -389,13 +389,7 @@
             ugrid = read_geom.convert_grid_subset_geometry_to_unstructured_grid(
                 grid_ggd, subset_idx, points
             )
-<<<<<<< HEAD
             ps_reader.read_plasma_state(subset_idx, ugrid)
-=======
-            read_ps.read_plasma_state(
-                idsname, self._ids, _aos_index_values, subset_idx, ugrid
-            )
->>>>>>> a7b12133
             output.SetPartition(partition, 0, ugrid)
             label = str(subset.identifier.name) if subset else idsname
             child = assembly.AddNode(label.replace(" ", "_"), 0)
@@ -407,13 +401,8 @@
         if num_subsets <= 1:
             logger.info("No subsets to read from grid_ggd")
             output.SetNumberOfPartitionedDataSets(1)
-<<<<<<< HEAD
             fill_grid_and_plasma_state(ps_reader, -1, 0)
-        elif self._idsname == "wall":
-=======
-            fill_grid_and_plasma_state(-1, 0)
         elif idsname == "wall":
->>>>>>> a7b12133
             # FIXME: what if num_subsets is 2 or 3?
             output.SetNumberOfPartitionedDataSets(num_subsets - 3)
             fill_grid_and_plasma_state(ps_reader, -1, 0)
