--- conflicted
+++ resolved
@@ -91,8 +91,6 @@
         # Load ggd_idx from paraview UI
         self._time_steps = []
 
-<<<<<<< HEAD
-=======
         # GGD arrays to load
         self._selected_arrays = []
         self._selectable_arrays = []
@@ -102,7 +100,6 @@
         self.grid_ggd = None
         self.ps_reader = None
 
->>>>>>> 3c848c97
     def _update_property(self, name, value, callback=None):
         """Convenience method to update a property when value changed."""
         if getattr(self, name) != value:
@@ -269,8 +266,6 @@
         """Return a list of IDSs with data inside the selected Data Entry."""
         return self._ids_list
 
-<<<<<<< HEAD
-=======
     @arrayselectiondomain(
         property_name="GGDArray",
         name="GGDArraySelector",
@@ -320,7 +315,6 @@
         logger.info(f"Lazy Loading is {status}.")
         self.Modified()
 
->>>>>>> 3c848c97
     # Properties for handling time steps
     ####################################################################################
 
@@ -389,27 +383,6 @@
         )
         return 1
 
-<<<<<<< HEAD
-    def _ensure_ids(self):
-        if self._ids is None:
-            idsname, _, occurrence = self._ids_and_occurrence.partition("/")
-            occurrence = int(occurrence or 0)
-            logger.info("Loading IDS %s/%d ...", idsname, occurrence)
-            # TODO: Add option to turn off lazy loading
-            lazy = True
-            try:
-                ids = self._dbentry.get(
-                    idsname, occurrence, autoconvert=False, lazy=lazy
-                )
-            except UnknownDDVersion:
-                # Apparently IMASPy doesn't know the DD version that this IDS was
-                # written with. Use the default DD version instead:
-                ids = self._dbentry.get(idsname, occurrence, lazy=lazy)
-            self._ids = ids
-            logger.info("Done loading IDS.")
-
-=======
->>>>>>> 3c848c97
     def RequestInformation(self, request, inInfo, outInfo):
         if self._dbentry is None or not self._ids_and_occurrence:
             return 1
@@ -438,35 +411,6 @@
         outInfo.Append(executive.TIME_RANGE(), self._time_steps[0])
         outInfo.Append(executive.TIME_RANGE(), self._time_steps[-1])
         return 1
-<<<<<<< HEAD
-
-    def RequestData(self, request, inInfo, outInfo):
-        if self._dbentry is None or not self._ids_and_occurrence or self._ids is None:
-            return 1
-
-        # Retrieve time step from time selection widget in Paraview UI
-        executive = self.GetExecutive()
-        outInfo = outInfo.GetInformationObject(0)
-        time_step = outInfo.Get(executive.UPDATE_TIME_STEP())
-        time_step_idx = np.where(self._time_steps == time_step)[0]
-
-        # Paraview (v5.12.1) contains a bug where, if you load a dataset with only a
-        # single timestep, it automatically loads 10 synthetic timesteps ranging from
-        # timestep upto time step + 1. The issue can be found here:
-        # https://gitlab.kitware.com/paraview/paraview/-/issues/22360
-        # A workaround is as follows:
-        # 1. load the single timestep data
-        # 2. open "View > Time Manager"
-        # 3. uncheck and check again the checkbox "Time Sources"
-        # For now, just return without doing anything if such a timestep is chosen
-        if len(time_step_idx) == 0:
-            logger.warning("Selected invalid time step")
-            return 1
-        else:
-            time_step_idx = time_step_idx[0]
-            logger.debug(f"Selected time step: {self._time_steps[time_step_idx]}")
-=======
->>>>>>> 3c848c97
 
     def RequestData(self, request, inInfo, outInfo):
         if self._dbentry is None or not self._ids_and_occurrence or self._ids is None:
@@ -481,15 +425,6 @@
 
         # TODO: allow selecting other grids for Bezier
         _aos_index_values = FauxIndexMap()
-<<<<<<< HEAD
-        grid_ggd = get_grid_ggd(self._ids, time_step_idx)
-
-        # Check if grid is valid
-        if grid_ggd is None:
-            logger.warning("Could not load a valid GGD grid.")
-            return 1
-        if not hasattr(grid_ggd, "space") or len(grid_ggd.space) < 1:
-=======
         self.grid_ggd = get_grid_ggd(self._ids, time_step_idx)
 
         # Check if grid is valid
@@ -497,7 +432,6 @@
             logger.warning("Could not load a valid GGD grid.")
             return 1
         if not hasattr(self.grid_ggd, "space") or len(self.grid_ggd.space) < 1:
->>>>>>> 3c848c97
             logger.warning("The grid_ggd does not contain a space.")
             return 1
 
@@ -548,28 +482,11 @@
                 )
             return 1
 
-<<<<<<< HEAD
-        def fill_grid_and_plasma_state(ps_reader, subset_idx, partition):
-            subset = None if subset_idx < 0 else grid_ggd.grid_subset[subset_idx]
-            ugrid = read_geom.convert_grid_subset_geometry_to_unstructured_grid(
-                grid_ggd, subset_idx, points
-            )
-            ps_reader.read_plasma_state(subset_idx, ugrid)
-            output.SetPartition(partition, 0, ugrid)
-            label = str(subset.identifier.name) if subset else idsname
-            child = assembly.AddNode(label.replace(" ", "_"), 0)
-            assembly.AddDataSetIndex(child, partition)
-            output.GetMetaData(partition).Set(vtkCompositeDataSet.NAME(), label)
-
-        # Regular grid reading
-        ps_reader = read_ps.PlasmaStateReader(self._ids, time_step_idx)
-=======
         # Load the GGD arrays from the selected GGD paths
         self.ps_reader.load_arrays_from_path(
             time_step_idx, selected_scalars, selected_vectors
         )
 
->>>>>>> 3c848c97
         if num_subsets <= 1:
             logger.info("No subsets to read from grid_ggd")
             output.SetNumberOfPartitionedDataSets(1)
