--- conflicted
+++ resolved
@@ -13,7 +13,6 @@
 logger = logging.getLogger("vtkggdtools")
 
 
-<<<<<<< HEAD
 SUPPORTED_IDS_NAMES = [
     "edge_profiles",
     "edge_sources",
@@ -45,12 +44,8 @@
 ]
 
 
-@smproxy.source(label="IMASPy GGDReader")
-@smhint.xml("""<ShowInMenu category="VTKGGDTools" />""")
-=======
 @smproxy.source(label="GGD Reader")
 @smhint.xml("""<ShowInMenu category="IMAS Tools" />""")
->>>>>>> f2f28c94
 class IMASPyGGDReader(GGDVTKPluginBase, use_bezier=True):
     def __init__(self):
         supported_ids = EXPERIMENTAL_IDS_NAMES + SUPPORTED_IDS_NAMES
