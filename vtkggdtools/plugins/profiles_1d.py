--- conflicted
+++ resolved
@@ -69,11 +69,7 @@
         """
         prev_x = None
         for profile_name in self._selected:
-<<<<<<< HEAD
             profile = get_object_by_name(self._selectable, profile_name)
-=======
-            profile = self.find_profile(profile_name, self._selectable)
->>>>>>> b35bd078
             if profile is None:
                 logger.warning(
                     f"Could not find a matching profile with name {profile_name}"
@@ -107,25 +103,6 @@
                     )
             prev_x = profile.coordinates
 
-<<<<<<< HEAD
-=======
-    def find_profile(self, name, profiles_list):
-        """Return the profile in the list that has the provided name.
-        If no match is found, None is returned instead.
-
-        Args:
-            name: Name of the 1d profile to search for
-            profiles_list: list of Profile_1d dataclasses to search through
-
-        Returns:
-            Profile_1d dataclass containing the given name
-        """
-        for profile in profiles_list:
-            if profile.name == name:
-                return profile
-        return None
-
->>>>>>> b35bd078
     def _create_vtk_double_array(self, values, name):
         """Creates a vtkDoubleArray with the given name and values.
 
