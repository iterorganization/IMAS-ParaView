--- conflicted
+++ resolved
@@ -1,13 +1,10 @@
-<<<<<<< HEAD
-from imaspy.ids_data_type import IDSDataType
 from imaspy.util import is_lazy_loaded
-=======
+
 from vtkggdtools._ids_util import (
     _get_nodes_from_path,
     _recursive_array_search,
     _recursive_path_search,
 )
->>>>>>> 2e719f72
 
 
 def get_arrays_from_ids(ids, get_empty_arrays=False):
@@ -29,7 +26,24 @@
     return scalar_array_list, vector_array_list
 
 
-<<<<<<< HEAD
+def get_arrays_from_ids_lazy(ids):
+    scalar_array_list = []
+    vector_array_list = []
+    scalar_array_paths = []
+    vector_array_paths = []
+    _recursive_path_search(
+        ids.metadata,
+        scalar_array_paths,
+        vector_array_paths,
+    )
+    for scalar_path in scalar_array_paths:
+        scalar_array_list.extend(_get_nodes_from_path(ids, scalar_path))
+
+    for vector_path in vector_array_paths:
+        vector_array_list.extend(_get_nodes_from_path(ids, vector_path))
+    return scalar_array_list, vector_array_list
+
+
 def _recursive_array_search(
     quantity, scalar_array_list, vector_array_list, get_empty_arrays, ids_is_lazy_loaded
 ):
@@ -88,22 +102,4 @@
                     vector_array_list,
                     get_empty_arrays,
                     ids_is_lazy_loaded,
-                )
-=======
-def get_arrays_from_ids_lazy(ids):
-    scalar_array_list = []
-    vector_array_list = []
-    scalar_array_paths = []
-    vector_array_paths = []
-    _recursive_path_search(
-        ids.metadata,
-        scalar_array_paths,
-        vector_array_paths,
-    )
-    for scalar_path in scalar_array_paths:
-        scalar_array_list.extend(_get_nodes_from_path(ids, scalar_path))
-
-    for vector_path in vector_array_paths:
-        vector_array_list.extend(_get_nodes_from_path(ids, vector_path))
-    return scalar_array_list, vector_array_list
->>>>>>> 2e719f72
+                )