from imaspy.ids_data_type import IDSDataType

from vtkggdtools._ids_util import _get_nodes_from_path

<<<<<<< HEAD
def get_arrays_from_ids(ids, ggd_idx=None, get_empty_arrays=False):
    """Fetches all GGD scalar and vector arrays that reside in the IDS.
=======

def get_arrays_from_ids(
    ids,
    ggd_idx=None,
    get_empty_arrays=False,
    scalar_array_paths=None,
    vector_array_paths=None,
):
    """Fetches GGD scalar and vector arrays that reside in the IDS. If lists of
    IDSPaths of GGD arrays are provided through scalar_array_paths or
    vector_array_paths, only these will be loaded. If either of them is not provided,
    instead all GGD arrays in the IDS will be returned.
>>>>>>> 3c848c97

    Args:
        ids: The IDS from which to fetch GGD arrays
        ggd_idx: The GGD time step to load. Defaults to None, which corresponds with
        loading all timesteps.
<<<<<<< HEAD
        get_arrays_from_ids (bool): Whether to return empty GGD arrays
=======
        get_empty_arrays (bool): Whether to return empty GGD arrays
        scalar_array_paths: A list of IDSPaths of GGD scalar arrays to search through.
        vector_array_paths: A list of IDSPaths of GGD vector arrays to search through.
>>>>>>> 3c848c97
    Returns:
        scalar_array_list: The GGD scalar arrays (real & complex)
        vector_array_list: The GGD vector arrays (normal & rphiz)
    """
<<<<<<< HEAD
    # Recursively search the IDS for GGD paths
    scalar_array_paths = []
    vector_array_paths = []
    _recursive_ggd_path_search(
        ids.metadata,
        scalar_array_paths,
        vector_array_paths,
    )
=======
    if scalar_array_paths is None or vector_array_paths is None:
        # Recursively search the IDS for GGD paths
        scalar_array_paths = []
        vector_array_paths = []
        recursive_ggd_path_search(
            ids.metadata,
            scalar_array_paths,
            vector_array_paths,
        )

>>>>>>> 3c848c97
    # Find scalar and vector GGD arrays in the IDS from the paths
    scalar_array_list = []
    vector_array_list = []
    for scalar_path in scalar_array_paths:
        scalar_array_list.extend(
            _get_nodes_from_path(ids, scalar_path, get_empty_arrays, ggd_idx)
        )

    for vector_path in vector_array_paths:
        vector_array_list.extend(
            _get_nodes_from_path(ids, vector_path, get_empty_arrays, ggd_idx)
        )

    return scalar_array_list, vector_array_list


def recursive_ggd_path_search(
    quantity_metadata, scalar_array_paths, vector_array_paths
):
    """Recursively searches through the metadata of an IDS node for scalar GGD arrays
    (real & complex) and vector GGD arrays (regular and rphiz), and appends the paths of
    these to the scalar_array_paths and vector_array_paths respectively.

    Args:
        quantity_metadata: The metadata of an IDS node
        scalar_array_paths: The IDSPaths of GGD scalar arrays (real & complex)
        vector_array_paths: The IDSPaths of GGD vector arrays (regular and rphiz)
    """
    for subquantity_metadata in quantity_metadata:
        if subquantity_metadata.data_type == IDSDataType.STRUCT_ARRAY:
            # Get scalar and complex scalar array quantities
            if subquantity_metadata.structure_reference in [
                "generic_grid_scalar",
                "generic_grid_scalar_complex",
            ]:
                scalar_array_paths.append(subquantity_metadata.path)

            # Get vector and rzphi-vector array quantities
            # From DDv4 onward `generic_grid_vector_components_rzphi` will be
            # replaced by `generic_grid_vector_components_rphiz`
            elif subquantity_metadata.structure_reference in [
                "generic_grid_vector_components",
                "generic_grid_vector_components_rzphi",
                "generic_grid_vector_components_rphiz",
            ]:
                vector_array_paths.append(subquantity_metadata.path)

        recursive_ggd_path_search(
            subquantity_metadata,
            scalar_array_paths,
            vector_array_paths,
        )<|MERGE_RESOLUTION|>--- conflicted
+++ resolved
@@ -2,10 +2,6 @@
 
 from vtkggdtools._ids_util import _get_nodes_from_path
 
-<<<<<<< HEAD
-def get_arrays_from_ids(ids, ggd_idx=None, get_empty_arrays=False):
-    """Fetches all GGD scalar and vector arrays that reside in the IDS.
-=======
 
 def get_arrays_from_ids(
     ids,
@@ -18,33 +14,18 @@
     IDSPaths of GGD arrays are provided through scalar_array_paths or
     vector_array_paths, only these will be loaded. If either of them is not provided,
     instead all GGD arrays in the IDS will be returned.
->>>>>>> 3c848c97
 
     Args:
         ids: The IDS from which to fetch GGD arrays
         ggd_idx: The GGD time step to load. Defaults to None, which corresponds with
         loading all timesteps.
-<<<<<<< HEAD
-        get_arrays_from_ids (bool): Whether to return empty GGD arrays
-=======
         get_empty_arrays (bool): Whether to return empty GGD arrays
         scalar_array_paths: A list of IDSPaths of GGD scalar arrays to search through.
         vector_array_paths: A list of IDSPaths of GGD vector arrays to search through.
->>>>>>> 3c848c97
     Returns:
         scalar_array_list: The GGD scalar arrays (real & complex)
         vector_array_list: The GGD vector arrays (normal & rphiz)
     """
-<<<<<<< HEAD
-    # Recursively search the IDS for GGD paths
-    scalar_array_paths = []
-    vector_array_paths = []
-    _recursive_ggd_path_search(
-        ids.metadata,
-        scalar_array_paths,
-        vector_array_paths,
-    )
-=======
     if scalar_array_paths is None or vector_array_paths is None:
         # Recursively search the IDS for GGD paths
         scalar_array_paths = []
@@ -55,7 +36,6 @@
             vector_array_paths,
         )
 
->>>>>>> 3c848c97
     # Find scalar and vector GGD arrays in the IDS from the paths
     scalar_array_list = []
     vector_array_list = []
