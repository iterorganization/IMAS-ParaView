import logging
from dataclasses import dataclass
from pathlib import Path

from vtk import vtkXMLPartitionedDataSetCollectionWriter
from vtkmodules.vtkCommonCore import vtkPoints
from vtkmodules.vtkCommonDataModel import (
    vtkCompositeDataSet,
    vtkDataAssembly,
    vtkPartitionedDataSetCollection,
)

from vtkggdtools.io import read_bezier, read_geom, read_ps
from vtkggdtools.util import FauxIndexMap, find_closest_indices, get_grid_ggd

logger = logging.getLogger("vtkggdtools")


@dataclass
class InterpSettings:
    """Data class containing Bezier interpolation settings."""

    n_plane: int = 0
    phi_start: float = 0.0
    phi_end: float = 0.0


class Converter:
    def __init__(self, ids):
        self.ids = ids
        self.time_idx = None
        self.grid_ggd = None
        self.output = None
        self.ps_reader = None

    def write_to_xml(self, output_path: Path, index_list=[0]):
        """Convert an IDS to VTK format and write it to disk using the XML output
        writer.

        Args:
        output_path: Path for the output directory.
        index_list: A list of time indices to convert. By default only the first time
            step is converted.
        """
        logger.info(f"Creating a output directory at {output_path}")
        output_path.mkdir(parents=True, exist_ok=True)
        output_path = output_path / self.ids.metadata.name
        if any(index >= len(self.ids.time) for index in index_list):
            raise RuntimeError("A provided index is out of bounds.")

        for index in index_list:
            logger.info(f"Converting time step {self.ids.time[index]}...")
            vtk_object = self.ggd_to_vtk(time_idx=index)
            self._write_vtk_to_xml(vtk_object, Path(f"{output_path}_{index}"))

    def ggd_to_vtk(
        self,
        time=None,
        time_idx=None,
        scalar_paths=None,
        vector_paths=None,
        plane_config: InterpSettings = InterpSettings(),
        outInfo=None,
        progress=None,
        ugrids=None,
    ):
        """Converts the GGD of an IDS to VTK format.

        Args:
            time: Time step to convert. Defaults to converting the first time step.
            time_idx: Time index to convert. Defaults to converting the first time step.
            scalar_paths: A list of IDSPaths of GGD scalar arrays to convert. Defaults
                to None, in which case all scalar arrays are converted.
            vector_paths: A list of IDSPaths of GGD vector arrays to convert. Defaults
                to None, in which case all vectors arrays are converted.
            plane_config: Data class containing the interpolation settings.
            outInfo: Paraview's Source outInfo information object. Defaults to None.
            progress: Progress indicator for Paraview. Defaults to None.
            ugrids: List of ugrids to use instead of reading grids from IDS.

        Returns:
            vtkPartitionedDataSetCollection containing the converted GGD data.
        """
        self.points = vtkPoints()
        self.assembly = vtkDataAssembly()
        self.time_idx = self._resolve_time_idx(time_idx, time)
        self.input_ugrids = ugrids
        self.ugrids = []
        self.progress = progress

        if self.time_idx is None:
            return None
<<<<<<< HEAD
=======
    elif time is not None:
        indices = find_closest_indices([time], ids.time)
        if len(indices) == 0:
            logger.warning(
                "No time steps found that are less than or equal to the provided "
                "time. Converting the first time step instead."
            )
            time_idx = 0
        else:
            time_idx = indices[0]
        logger.info(
            f"Converting timestep: t = {ids.time[time_idx]} at index = {time_idx}"
        )
    else:
        time_idx = len(ids.time) // 2
        logger.info(
            "No time or time index provided, so converting the middle time "
            f"step: t = {ids.time[time_idx]} at index {time_idx}."
        )
>>>>>>> 453859d8

        self.grid_ggd = get_grid_ggd(self.ids, self.time_idx)

        if not self._is_grid_valid():
            return None

        self._setup_vtk_object(outInfo)

        if plane_config.n_plane != 0:
            self._interpolate_jorek(plane_config)
            return self.output

        self.ps_reader = read_ps.PlasmaStateReader(self.ids)
        self.ps_reader.load_arrays_from_path(self.time_idx, scalar_paths, vector_paths)
        self._fill_grid_and_plasma_state()

        return self.output

    def get_ugrids(self):
        """Retrieve the list of VTK unstructured grids."""
        if self.output is not None and self.ugrids is not []:
            return self.ugrids
        else:
            return None

    def _resolve_time_idx(self, time_idx, time):
        """Resolves the appropriate time index based on the given time index or time
        value.

        Args:
            time_idx: The index of the time step to convert.
            time: The time value to convert.

        Returns:
            The resolved time index, or None if an error occurs.
        """
        if time is not None and time_idx is not None:
            logger.error("The time and time index cannot be provided at the same time.")
            return None
        elif time_idx is not None:
            if time_idx >= len(self.ids.time):
                logger.error("The requested index cannot be found in the IDS.")
                return None
            return time_idx
        elif time is not None:
            return self._get_nearest_time_idx(time)
        else:
            time_idx = len(self.ids.time) // 2
            logger.info(
                "No time or time index provided, so converting the middle time "
                f"step: t = {self.ids.time[time_idx]} at index {time_idx}."
            )
            return time_idx

    def _get_nearest_time_idx(self, time):
        """Finds the index of the nearest time step in the IDS time array that is less
        than or equal to the provided time value.

        Args:
            time: Timestep to retrieve. If it is None, the first time step is retrieved.

        Returns:
            Index of the nearest time step
        """
        candidates = self.ids.time[self.ids.time <= time]
        if candidates.size == 0:
            logger.warning(
                "No time steps found that are less than or equal to the provided time."
                " Converting the first time step instead."
            )
<<<<<<< HEAD
            return 0

        nearest_time = candidates.max()
        time_idx = np.where(self.ids.time == nearest_time)[0][0]
        logger.info(
            f"Converting timestep: t = {self.ids.time[time_idx]} at index = {time_idx}"
        )
        return time_idx

    def _setup_vtk_object(self, outInfo):
        """Setup the partitioned dataset collection VTK object and its data assembly.

        Args:
            outInfo: Paraview's Source outInfo information object.
        """
        if outInfo is None:
            self.output = vtkPartitionedDataSetCollection()
        else:
            self.output = vtkPartitionedDataSetCollection.GetData(outInfo)

        if self.input_ugrids is None:
            read_geom.fill_vtk_points(
                self.grid_ggd, 0, self.points, self.ids.metadata.name, self.progress
            )
        else:
            if self.progress:
                self.progress.set(0.5)
        self.output.SetDataAssembly(self.assembly)

    def _is_grid_valid(self):
        """Validates if the grid is properly loaded."""
        if self.grid_ggd is None:
            logger.warning("Could not load a valid GGD grid.")
            return False
        if not hasattr(self.grid_ggd, "space") or len(self.grid_ggd.space) < 1:
            logger.warning("The grid_ggd does not contain a space.")
            return False
        return True

    def _interpolate_jorek(self, plane_config: InterpSettings):
        """Interpolate JOREK Fourier space.

        Args:
            plane_config: Data class containing the interpolation settings.
        """
        aos_index_values = FauxIndexMap()
        n_period = self.grid_ggd.space[1].geometry_type.index
        if n_period > 0:
=======
            if progress:
                progress.increment(1.0 / num_subsets)

    logger.info("Finished loading IDS.")
    return output


def _write_vtk_to_xml(vtk_object, output):
    """Writes the VTK object to disk using the XML partitioned dataset collection
    writer.

    Args:
        vtk_object: The VTK object to write to disk.
        output: The name of the output file.
    """
    if vtk_object is None:
        logger.info("Could not convert GGD to VTK file.")
        raise RuntimeError
    logger.info("Writing VTK file to disk...")
    writer = vtkXMLPartitionedDataSetCollectionWriter()
    writer.SetInputData(vtk_object)
    output_file = output.with_suffix(".vtpc")
    writer.SetFileName(output_file)
    writer.Write()
    logger.info(f"Successfully wrote VTK object to {output_file}.")


def _interpolate_jorek(ids, grid_ggd, n_plane, phi_start, phi_end, output, assembly):
    """Interpolate JOREK Fourier space.

    Args:
        ids: The IDS object.
        grid_ggd: The grid_ggd IDS node.
        n_plane: Number of toroidal planes to be generated if 3D axysimetric.
        phi_start: Start phi plane.
        phi_end: End plane at phi in degrees.
        output: vtkPartitionedDataSetCollection containing the converted GGD data.
        assembly: vtkDataAssembly containing the hierarchical hierarchical organization
            of items in the vtkPartitionedDataSetCollection.
    """
    # TODO: allow selecting other grids for Bezier
    aos_index_values = FauxIndexMap()
    # Interpolate JOREK Fourier space
    # TODO: figure out if we can put this functionality in a post-processing step?
    ids_name = ids.metadata.name
    number_of_spaces = len(grid_ggd.space)
    if number_of_spaces > 1 and len(grid_ggd.space[0].coordinates_type) == 2:
        n_period = grid_ggd.space[1].geometry_type.index
        if n_period > 0:  # Fourier space with periodicity (JOREK)
            logger.info(f"Reading Bezier mesh with Fourier periodiciy {n_period}")
>>>>>>> 453859d8
            ugrid = read_bezier.convert_grid_subset_to_unstructured_grid(
                self.ids.metadata.name,
                self.ids,
                aos_index_values,
                plane_config.n_plane,
                plane_config.phi_start,
                plane_config.phi_end,
            )
            self.output.SetPartition(0, 0, ugrid)
            child = self.assembly.AddNode(self.ids.metadata.name, 0)
            self.assembly.AddDataSetIndex(child, 0)
            self.output.GetMetaData(0).Set(
                vtkCompositeDataSet.NAME(), self.ids.metadata.name
            )
        else:
            logger.error("Invalid plane configuration for the given IDS type.")

    def _fill_grid_and_plasma_state(self):
        """Fills the VTK output object with the GGD grid and GGD array values."""
        num_subsets = len(self.grid_ggd.grid_subset)

        if num_subsets <= 1:
            logger.info("No subsets to read from grid_ggd")
            self.output.SetNumberOfPartitionedDataSets(1)
            ugrid = self._get_ugrid(-1, 0, progress=self.progress)
            self.ps_reader.read_plasma_state(-1, ugrid)
        elif self.ids.metadata.name == "wall":
            # FIXME: what if num_subsets is 2 or 3?
            self.output.SetNumberOfPartitionedDataSets(num_subsets - 3)
            ugrid = self._get_ugrid(-1, 0)
            self.ps_reader.read_plasma_state(-1, ugrid)

            for subset_idx in range(4, num_subsets):
                ugrid = self._get_ugrid(subset_idx, subset_idx - 3)
                self.ps_reader.read_plasma_state(subset_idx, ugrid)
                if self.progress:
                    self.progress.increment(0.5 / num_subsets)
        else:
            self.output.SetNumberOfPartitionedDataSets(num_subsets)
            for subset_idx in range(num_subsets):
                ugrid = self._get_ugrid(subset_idx, subset_idx)
                self.ps_reader.read_plasma_state(subset_idx, ugrid)
                if self.progress:
                    self.progress.increment(0.5 / num_subsets)

    def _get_ugrid(self, subset_idx, partition, progress=None):
        """Retrieves or generates an unstructured grid for the specified subset and
        partition.

        Args:
            subset_idx: Index of the subset to retrieve or fill.
            partition: Partition index for the partitioned dataset.

        Returns:
            The unstructured grid for the given subset and partition.
        """
        if self.input_ugrids is None:
            ugrid = self._fill_grid(subset_idx, partition, progress=progress)
        else:
            ugrid = self._fill_grid(
                subset_idx, partition, ugrid=self.input_ugrids[subset_idx]
            )
        self.ugrids.append(ugrid)
        return ugrid

    def _fill_grid(self, subset_idx, partition, ugrid=None, progress=None):
        """Converts grid data into a VTK unstructured grid and associates it with the
        partition.

        Args:
            subset_idx: Index of the subset to convert.
            partition: Partition index for the partitioned dataset.
            ugrid: Pre-existing ugrid to use. Defaults to None.

        Returns:
            The unstructured grid for the given subset and partition.
        """
        subset = None if subset_idx < 0 else self.grid_ggd.grid_subset[subset_idx]
        if ugrid is None:
            ugrid = read_geom.convert_grid_subset_geometry_to_unstructured_grid(
                self.grid_ggd, subset_idx, self.points, progress
            )
        self.output.SetPartition(partition, 0, ugrid)
        label = str(subset.identifier.name) if subset else self.ids.metadata.name
        child = self.assembly.AddNode(label.replace(" ", "_"), 0)
        self.assembly.AddDataSetIndex(child, partition)
        self.output.GetMetaData(partition).Set(vtkCompositeDataSet.NAME(), label)
        return ugrid

    def _write_vtk_to_xml(self, vtk_object, output_path):
        """Writes a VTK object to XML file, and a directory containing files for each
        grid subset. The directory structure looks as follows:
        .
        ├── test
        |   ├── test_0_0.vtu
        |   ├── test_1_0.vtu
        |   ├── test_2_0.vtu
        |   ├── ...
        └── test.vtpc

        Args:
            vtk_object: The VTK object to be written to disk.
            output_path: The output file path where the VTK objects will be saved.
        """
        if vtk_object is None:
            logger.error("Could not convert GGD to VTK file.")
            raise RuntimeError

        logger.info(f"Writing VTK file to {output_path}...")
        writer = vtkXMLPartitionedDataSetCollectionWriter()
        writer.SetInputData(vtk_object)
        writer.SetFileName(output_path.with_suffix(".vtpc"))
        writer.Write()
        logger.info(f"Successfully wrote VTK object to {output_path}")<|MERGE_RESOLUTION|>--- conflicted
+++ resolved
@@ -90,28 +90,6 @@
 
         if self.time_idx is None:
             return None
-<<<<<<< HEAD
-=======
-    elif time is not None:
-        indices = find_closest_indices([time], ids.time)
-        if len(indices) == 0:
-            logger.warning(
-                "No time steps found that are less than or equal to the provided "
-                "time. Converting the first time step instead."
-            )
-            time_idx = 0
-        else:
-            time_idx = indices[0]
-        logger.info(
-            f"Converting timestep: t = {ids.time[time_idx]} at index = {time_idx}"
-        )
-    else:
-        time_idx = len(ids.time) // 2
-        logger.info(
-            "No time or time index provided, so converting the middle time "
-            f"step: t = {ids.time[time_idx]} at index {time_idx}."
-        )
->>>>>>> 453859d8
 
         self.grid_ggd = get_grid_ggd(self.ids, self.time_idx)
 
@@ -157,7 +135,20 @@
                 return None
             return time_idx
         elif time is not None:
-            return self._get_nearest_time_idx(time)
+            indices = find_closest_indices([time], self.ids.time)
+            if len(indices) == 0:
+                logger.warning(
+                    "No time steps found that are less than or equal to the provided "
+                    "time. Converting the first time step instead."
+                )
+                time_idx = 0
+            else:
+                time_idx = indices[0]
+            logger.info(
+                f"Converting timestep: t = {self.ids.time[time_idx]} at index = "
+                f"{time_idx}"
+            )
+            return time_idx
         else:
             time_idx = len(self.ids.time) // 2
             logger.info(
@@ -165,32 +156,6 @@
                 f"step: t = {self.ids.time[time_idx]} at index {time_idx}."
             )
             return time_idx
-
-    def _get_nearest_time_idx(self, time):
-        """Finds the index of the nearest time step in the IDS time array that is less
-        than or equal to the provided time value.
-
-        Args:
-            time: Timestep to retrieve. If it is None, the first time step is retrieved.
-
-        Returns:
-            Index of the nearest time step
-        """
-        candidates = self.ids.time[self.ids.time <= time]
-        if candidates.size == 0:
-            logger.warning(
-                "No time steps found that are less than or equal to the provided time."
-                " Converting the first time step instead."
-            )
-<<<<<<< HEAD
-            return 0
-
-        nearest_time = candidates.max()
-        time_idx = np.where(self.ids.time == nearest_time)[0][0]
-        logger.info(
-            f"Converting timestep: t = {self.ids.time[time_idx]} at index = {time_idx}"
-        )
-        return time_idx
 
     def _setup_vtk_object(self, outInfo):
         """Setup the partitioned dataset collection VTK object and its data assembly.
@@ -231,58 +196,6 @@
         aos_index_values = FauxIndexMap()
         n_period = self.grid_ggd.space[1].geometry_type.index
         if n_period > 0:
-=======
-            if progress:
-                progress.increment(1.0 / num_subsets)
-
-    logger.info("Finished loading IDS.")
-    return output
-
-
-def _write_vtk_to_xml(vtk_object, output):
-    """Writes the VTK object to disk using the XML partitioned dataset collection
-    writer.
-
-    Args:
-        vtk_object: The VTK object to write to disk.
-        output: The name of the output file.
-    """
-    if vtk_object is None:
-        logger.info("Could not convert GGD to VTK file.")
-        raise RuntimeError
-    logger.info("Writing VTK file to disk...")
-    writer = vtkXMLPartitionedDataSetCollectionWriter()
-    writer.SetInputData(vtk_object)
-    output_file = output.with_suffix(".vtpc")
-    writer.SetFileName(output_file)
-    writer.Write()
-    logger.info(f"Successfully wrote VTK object to {output_file}.")
-
-
-def _interpolate_jorek(ids, grid_ggd, n_plane, phi_start, phi_end, output, assembly):
-    """Interpolate JOREK Fourier space.
-
-    Args:
-        ids: The IDS object.
-        grid_ggd: The grid_ggd IDS node.
-        n_plane: Number of toroidal planes to be generated if 3D axysimetric.
-        phi_start: Start phi plane.
-        phi_end: End plane at phi in degrees.
-        output: vtkPartitionedDataSetCollection containing the converted GGD data.
-        assembly: vtkDataAssembly containing the hierarchical hierarchical organization
-            of items in the vtkPartitionedDataSetCollection.
-    """
-    # TODO: allow selecting other grids for Bezier
-    aos_index_values = FauxIndexMap()
-    # Interpolate JOREK Fourier space
-    # TODO: figure out if we can put this functionality in a post-processing step?
-    ids_name = ids.metadata.name
-    number_of_spaces = len(grid_ggd.space)
-    if number_of_spaces > 1 and len(grid_ggd.space[0].coordinates_type) == 2:
-        n_period = grid_ggd.space[1].geometry_type.index
-        if n_period > 0:  # Fourier space with periodicity (JOREK)
-            logger.info(f"Reading Bezier mesh with Fourier periodiciy {n_period}")
->>>>>>> 453859d8
             ugrid = read_bezier.convert_grid_subset_to_unstructured_grid(
                 self.ids.metadata.name,
                 self.ids,
