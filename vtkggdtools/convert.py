--- conflicted
+++ resolved
@@ -16,7 +16,6 @@
 logger = logging.getLogger("vtkggdtools")
 
 
-<<<<<<< HEAD
 @dataclass
 class InterpSettings:
     """Data class containing Fourier interpolation settings."""
@@ -52,6 +51,9 @@
         for index in index_list:
             logger.info(f"Converting time step {self.ids.time[index]}...")
             vtk_object = self.ggd_to_vtk(time_idx=index)
+            if vtk_object is None:
+                logger.warning(f"Could not convert GGD at time index {index} to VTK.")
+                continue
             self._write_vtk_to_xml(vtk_object, Path(f"{output_path}_{index}"))
 
     def ggd_to_vtk(
@@ -129,72 +131,6 @@
         """
         if time is not None and time_idx is not None:
             logger.error("The time and time index cannot be provided at the same time.")
-=======
-def convert_to_xml(ids, output, index_list=[0]):
-    """Convert an IDS to VTK format and write it to disk using the XML output writer.
-
-    Args:
-    ids: The IDS to be converted.
-    output: The name of the output directory.
-    index_list: A list of time indices to convert. By default only the first time step
-        is converted.
-    """
-    # Create parent directory and point output path there
-    logger.info(f"Creating a output directory at {output}")
-    output.mkdir(parents=True, exist_ok=True)
-    output = output / ids.metadata.name
-    if any(index >= len(ids.time) for index in index_list):
-        raise RuntimeError("A provided index is out of bounds.")
-    # Convert a single time step
-    for index in index_list:
-        logger.info(f"Converting time step {ids.time[index]}...")
-        vtk_object = ggd_to_vtk(ids, time_idx=index)
-        if vtk_object is None:
-            logger.warning(f"Could not convert GGD at time index {index} to VTK.")
-            continue
-        _write_vtk_to_xml(vtk_object, Path(f"{output}_{index}"))
-
-
-def ggd_to_vtk(
-    ids,
-    *,
-    time=None,
-    time_idx=None,
-    scalar_paths=None,
-    vector_paths=None,
-    n_plane=0,
-    phi_start=0,
-    phi_end=0,
-    outInfo=None,
-    progress=None,
-):
-    """Converts the GGD of an IDS to VTK format.
-
-    Args:
-        ids: The IDS to convert to VTK.
-        time: Time step to convert. Defaults to converting the first time step.
-        time_idx: Time index to convert. Defaults to converting the first time step.
-        scalar_paths: A list of IDSPaths of GGD scalar arrays to convert. Defaults
-            to None, in which case all scalar arrays are converted.
-        vector_paths: A list of IDSPaths of GGD vector arrays to convert. Defaults
-            to None, in which case all vectors arrays are converted.
-        n_plane: Number of toroidal planes to be generated if 3D axysimetric. Defaults
-            to 0.
-        phi_start: Start phi plane in degrees. Defaults to 0.
-        phi_end: End plane at phi in degrees. Defaults to 0.
-        outInfo: Source outInfo information object. Defaults to None.
-        progress: Progress indicator for Paraview. Defaults to None.
-
-    Returns:
-        vtkPartitionedDataSetCollection containing the converted GGD data.
-    """
-    if time is not None and time_idx is not None:
-        logger.error("The time and time index can not be provided at the same time.")
-        return None
-    elif time_idx is not None:
-        if time_idx >= len(ids.time):
-            logger.error("The requested index can not be found in the IDS.")
->>>>>>> 07bd30e6
             return None
         elif time_idx is not None:
             if time_idx >= len(self.ids.time):
@@ -239,7 +175,6 @@
             read_geom.fill_vtk_points(
                 self.grid_ggd, 0, self.points, self.ids.metadata.name, self.progress
             )
-<<<<<<< HEAD
         else:
             if self.progress:
                 self.progress.set(0.5)
@@ -264,58 +199,6 @@
         aos_index_values = FauxIndexMap()
         n_period = self.grid_ggd.space[1].geometry_type.index
         if n_period > 0:
-=======
-            if progress:
-                progress.increment(1.0 / num_subsets)
-
-    logger.info("Finished loading IDS.")
-    return output
-
-
-def _write_vtk_to_xml(vtk_object, output):
-    """Writes the VTK object to disk using the XML partitioned dataset collection
-    writer.
-
-    Args:
-        vtk_object: The VTK object to write to disk.
-        output: The name of the output file.
-    """
-    if vtk_object is None:
-        logger.error("Cannot write None object to XML.")
-        return
-    logger.info("Writing VTK file to disk...")
-    writer = vtkXMLPartitionedDataSetCollectionWriter()
-    writer.SetInputData(vtk_object)
-    output_file = output.with_suffix(".vtpc")
-    writer.SetFileName(output_file)
-    writer.Write()
-    logger.info(f"Successfully wrote VTK object to {output_file}.")
-
-
-def _interpolate_jorek(ids, grid_ggd, n_plane, phi_start, phi_end, output, assembly):
-    """Interpolate JOREK Fourier space.
-
-    Args:
-        ids: The IDS object.
-        grid_ggd: The grid_ggd IDS node.
-        n_plane: Number of toroidal planes to be generated if 3D axysimetric.
-        phi_start: Start phi plane.
-        phi_end: End plane at phi in degrees.
-        output: vtkPartitionedDataSetCollection containing the converted GGD data.
-        assembly: vtkDataAssembly containing the hierarchical hierarchical organization
-            of items in the vtkPartitionedDataSetCollection.
-    """
-    # TODO: allow selecting other grids for Bezier
-    aos_index_values = FauxIndexMap()
-    # Interpolate JOREK Fourier space
-    # TODO: figure out if we can put this functionality in a post-processing step?
-    ids_name = ids.metadata.name
-    number_of_spaces = len(grid_ggd.space)
-    if number_of_spaces > 1 and len(grid_ggd.space[0].coordinates_type) == 2:
-        n_period = grid_ggd.space[1].geometry_type.index
-        if n_period > 0:  # Fourier space with periodicity (JOREK)
-            logger.info(f"Reading Bezier mesh with Fourier periodiciy {n_period}")
->>>>>>> 07bd30e6
             ugrid = read_bezier.convert_grid_subset_to_unstructured_grid(
                 self.ids.metadata.name,
                 self.ids,
@@ -421,8 +304,8 @@
             output_path: The output file path where the VTK objects will be saved.
         """
         if vtk_object is None:
-            logger.error("Could not convert GGD to VTK file.")
-            raise RuntimeError
+            logger.error("Cannot write None object to XML.")
+            return
 
         logger.info(f"Writing VTK file to {output_path}...")
         writer = vtkXMLPartitionedDataSetCollectionWriter()
