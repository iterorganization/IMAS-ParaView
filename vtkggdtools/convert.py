--- conflicted
+++ resolved
@@ -121,13 +121,8 @@
     return output
 
 
-<<<<<<< HEAD
-def _bezier_interpolate(ids, grid_ggd, n_plane, phi_start, phi_end, output, assembly):
-    """Perform Bezier interpolation.
-=======
 def _interpolate_jorek(ids, grid_ggd, n_plane, phi_start, phi_end, output, assembly):
     """Interpolate JOREK Fourier space.
->>>>>>> 37f686fe
 
     Args:
         ids: The IDS object.
